--- conflicted
+++ resolved
@@ -1,9 +1,6 @@
 import { type LlmTokenUsageData, type IAiDataContent, type INodeUi } from '@/Interface';
 import {
-<<<<<<< HEAD
 	AGENT_LANGCHAIN_NODE_TYPE,
-=======
->>>>>>> d24b684a
 	type IRunData,
 	type INodeExecutionData,
 	type ITaskData,
@@ -230,7 +227,6 @@
 	return usage.isEstimate ? `~${count}` : count.toLocaleString();
 }
 
-<<<<<<< HEAD
 export function findLogEntryToAutoSelect(
 	tree: TreeNode[],
 	nodesByName: Record<string, INodeUi>,
@@ -269,7 +265,8 @@
 	}
 
 	return depth === 0 ? tree[0] : undefined;
-=======
+}
+
 export function createLogEntries(workflow: Workflow, runData: IRunData) {
 	const runs = Object.entries(runData)
 		.filter(([nodeName]) => workflow.getChildNodes(nodeName, 'ALL_NON_MAIN').length === 0)
@@ -309,5 +306,4 @@
 			runIndex,
 		);
 	});
->>>>>>> d24b684a
 }
--- conflicted
+++ resolved
@@ -1,8 +1,3 @@
-/**
- * Canvas V2 Only
- * @TODO Remove this notice when Canvas V2 is the only one in use
- */
-
 import { CanvasNodeKey } from '@/constants';
 import { computed, inject } from 'vue';
 import type { CanvasNodeData } from '@/types';
@@ -58,10 +53,6 @@
 	const executionStatus = computed(() => data.value.execution.status);
 	const executionWaiting = computed(() => data.value.execution.waiting);
 	const executionRunning = computed(() => data.value.execution.running);
-<<<<<<< HEAD
-=======
-	const executionRunningThrottled = refThrottled(executionRunning, 300);
->>>>>>> 8325ca1a
 
 	const runDataOutputMap = computed(() => data.value.runData.outputMap);
 	const runDataIterations = computed(() => data.value.runData.iterations);

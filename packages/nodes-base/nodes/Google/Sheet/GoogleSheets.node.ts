
import {
	IExecuteFunctions,
} from 'n8n-core';

import {
	ICredentialsDecrypted,
	ICredentialTestFunctions,
	IDataObject,
	ILoadOptionsFunctions,
	INodeCredentialTestResult,
	INodeExecutionData,
	INodePropertyOptions,
	INodeType,
	INodeTypeDescription,
	NodeOperationError,
} from 'n8n-workflow';

import {
	GoogleSheet,
	ILookupValues,
	ISheetUpdateData,
	IToDelete,
	ValueInputOption,
	ValueRenderOption,
} from './GoogleSheet';

import {
	getAccessToken,
	googleApiRequest,
	hexToRgb,
	IGoogleAuthCredentials,
} from './GenericFunctions';

export class GoogleSheets implements INodeType {
	description: INodeTypeDescription = {
		displayName: 'Google Sheets ',
		name: 'googleSheets',
		icon: 'file:googleSheets.svg',
		group: ['input', 'output'],
		version: 1,
		subtitle: '={{$parameter["operation"] + ": " + $parameter["resource"]}}',
		description: 'Read, update and write data to Google Sheets',
		defaults: {
			name: 'Google Sheets',
		},
		inputs: ['main'],
		outputs: ['main'],
		credentials: [
			{
				name: 'googleApi',
				required: true,
				displayOptions: {
					show: {
						authentication: [
							'serviceAccount',
						],
					},
				},
				testedBy: 'googleApiCredentialTest',
			},
			{
				name: 'googleSheetsOAuth2Api',
				required: true,
				displayOptions: {
					show: {
						authentication: [
							'oAuth2',
						],
					},
				},
			},
		],
		properties: [
			{
				displayName: 'Authentication',
				name: 'authentication',
				type: 'options',
				options: [
					{
						name: 'Service Account',
						value: 'serviceAccount',
					},
					{
						name: 'OAuth2',
						value: 'oAuth2',
					},
				],
				default: 'serviceAccount',
			},
			{
				displayName: 'Resource',
				name: 'resource',
				type: 'options',
				options: [
					{
						name: 'Spreadsheet',
						value: 'spreadsheet',
					},
					{
						name: 'Sheet',
						value: 'sheet',
					},

				],
				default: 'sheet',
				description: 'The operation to perform.',
			},
			{
				displayName: 'Operation',
				name: 'operation',
				type: 'options',
				displayOptions: {
					show: {
						resource: [
							'sheet',
						],
					},
				},
				options: [
					{
						name: 'Append',
						value: 'append',
						description: 'Append data to a sheet',
					},
					{
						name: 'Clear',
						value: 'clear',
						description: 'Clear data from a sheet',
					},
					{
						name: 'Create',
						value: 'create',
						description: 'Create a new sheet',
					},
					{
						name: 'Create or Update',
						value: 'upsert',
						description: 'Create a new record, or update the current one if it already exists',
					},
					{
						name: 'Delete',
						value: 'delete',
						description: 'Delete columns and rows from a sheet',
					},
					{
						name: 'Lookup',
						value: 'lookup',
						description: 'Look up a specific column value and return the matching row',
					},
					{
						name: 'Read',
						value: 'read',
						description: 'Read data from a sheet',
					},
					{
						name: 'Remove',
						value: 'remove',
						description: 'Remove a sheet',
					},
					{
						name: 'Update',
						value: 'update',
						description: 'Update rows in a sheet',
					},
				],
				default: 'read',
				description: 'The operation to perform.',
			},

			// ----------------------------------
			//         All
			// ----------------------------------
			{
				displayName: 'Spreadsheet ID',
				name: 'sheetId',
				type: 'string',
				displayOptions: {
					show: {
						resource: [
							'sheet',
						],
					},
				},
				default: '',
				required: true,
				description: 'The ID of the Google Spreadsheet. Found as part of the sheet URL https://docs.google.com/spreadsheets/d/{ID}/.',
			},
			{
				displayName: 'Range',
				name: 'range',
				type: 'string',
				displayOptions: {
					show: {
						resource: [
							'sheet',
						],
					},
					hide: {
						operation: [
							'create',
							'delete',
							'remove',
						],
					},
				},
				default: 'A:F',
				required: true,
				description: 'The table range to read from or to append data to. See the Google <a href="https://developers.google.com/sheets/api/guides/values#writing">documentation</a> for the details. If it contains multiple sheets it can also be added like this: "MySheet!A:F"',
			},

			// ----------------------------------
			//         Delete
			// ----------------------------------
			{
				displayName: 'To Delete',
				name: 'toDelete',
				placeholder: 'Add Columns/Rows to delete',
				description: 'Deletes columns and rows from a sheet.',
				type: 'fixedCollection',
				typeOptions: {
					multipleValues: true,
				},
				displayOptions: {
					show: {
						resource: [
							'sheet',
						],
						operation: [
							'delete',
						],
					},
				},
				default: {},
				options: [
					{
						displayName: 'Columns',
						name: 'columns',
						values: [
							{
								displayName: 'Sheet',
								name: 'sheetId',
								type: 'options',
								typeOptions: {
									loadOptionsMethod: 'getSheets',
								},
								options: [],
								default: '',
								required: true,
								description: 'The sheet to delete columns from',
							},
							{
								displayName: 'Start Index',
								name: 'startIndex',
								type: 'number',
								typeOptions: {
									minValue: 0,
								},
								default: 0,
								description: 'The start index (0 based and inclusive) of column to delete.',
							},
							{
								displayName: 'Amount',
								name: 'amount',
								type: 'number',
								typeOptions: {
									minValue: 1,
								},
								default: 1,
								description: 'Number of columns to delete.',
							},
						],
					},
					{
						displayName: 'Rows',
						name: 'rows',
						values: [
							{
								displayName: 'Sheet',
								name: 'sheetId',
								type: 'options',
								typeOptions: {
									loadOptionsMethod: 'getSheets',
								},
								options: [],
								default: '',
								required: true,
								description: 'The sheet to delete columns from',
							},
							{
								displayName: 'Start Index',
								name: 'startIndex',
								type: 'number',
								typeOptions: {
									minValue: 0,
								},
								default: 0,
								description: 'The start index (0 based and inclusive) of row to delete.',
							},
							{
								displayName: 'Amount',
								name: 'amount',
								type: 'number',
								typeOptions: {
									minValue: 1,
								},
								default: 1,
								description: 'Number of rows to delete.',
							},
						],
					},
				],
			},


			// ----------------------------------
			//         Read
			// ----------------------------------
			{
				displayName: 'RAW Data',
				name: 'rawData',
				type: 'boolean',
				displayOptions: {
					show: {
						resource: [
							'sheet',
						],
						operation: [
							'read',
						],
					},
				},
				default: false,
				description: 'If the data should be returned RAW instead of parsed into keys according to their header.',
			},
			{
				displayName: 'Data Property',
				name: 'dataProperty',
				type: 'string',
				default: 'data',
				displayOptions: {
					show: {
						resource: [
							'sheet',
						],
						operation: [
							'read',
						],
						rawData: [
							true,
						],
					},
				},
				description: 'The name of the property into which to write the RAW data.',
			},

			// ----------------------------------
			//         Update
			// ----------------------------------
			{
				displayName: 'RAW Data',
				name: 'rawData',
				type: 'boolean',
				displayOptions: {
					show: {
						resource: [
							'sheet',
						],
						operation: [
							'update',
							'upsert',
						],
					},
				},
				default: false,
				description: 'If the data supplied is RAW instead of parsed into keys.',
			},
			{
				displayName: 'Data Property',
				name: 'dataProperty',
				type: 'string',
				default: 'data',
				displayOptions: {
					show: {
						resource: [
							'sheet',
						],
						operation: [
							'update',
							'upsert',
						],
						rawData: [
							true,
						],
					},
				},
				description: 'The name of the property from which to read the RAW data.',
			},

			// ----------------------------------
			//         Read & Update & lookupColumn
			// ----------------------------------
			{
				displayName: 'Data Start Row',
				name: 'dataStartRow',
				type: 'number',
				typeOptions: {
					minValue: 1,
				},
				default: 1,
				displayOptions: {
					show: {
						resource: [
							'sheet',
						],
					},
					hide: {
						operation: [
							'append',
							'create',
							'clear',
							'delete',
							'remove',
						],
						rawData: [
							true,
						],
					},
				},
				description: 'Index of the first row which contains the actual data and not the keys. Starts with 0.',
			},

			// ----------------------------------
			//         Mixed
			// ----------------------------------
			{
				displayName: 'Key Row',
				name: 'keyRow',
				type: 'number',
				typeOptions: {
					minValue: 0,
				},
				displayOptions: {
					show: {
						resource: [
							'sheet',
						],
					},
					hide: {
						operation: [
							'clear',
							'create',
							'delete',
							'remove',
						],
						rawData: [
							true,
						],
					},
				},
				default: 0,
				description: 'Index of the row which contains the keys. Starts at 0. The incoming node data is matched to the keys for assignment. The matching is case sensitive.',
			},


			// ----------------------------------
			//         lookup
			// ----------------------------------
			{
				displayName: 'Lookup Column',
				name: 'lookupColumn',
				type: 'string',
				default: '',
				placeholder: 'Email',
				required: true,
				displayOptions: {
					show: {
						resource: [
							'sheet',
						],
						operation: [
							'lookup',
						],
					},
				},
				description: 'The name of the column in which to look for value.',
			},
			{
				displayName: 'Lookup Value',
				name: 'lookupValue',
				type: 'string',
				default: '',
				placeholder: 'frank@example.com',
				displayOptions: {
					show: {
						resource: [
							'sheet',
						],
						operation: [
							'lookup',
						],
					},
				},
				description: 'The value to look for in column.',
			},

			// ----------------------------------
			//         Update
			// ----------------------------------
			{
				displayName: 'Key',
				name: 'key',
				type: 'string',
				default: 'id',
				displayOptions: {
					show: {
						resource: [
							'sheet',
						],
						operation: [
							'update',
							'upsert',
						],
						rawData: [
							false,
						],
					},
				},
				description: 'The name of the key to identify which data should be updated in the sheet.',
			},

			{
				displayName: 'Options',
				name: 'options',
				type: 'collection',
				placeholder: 'Add Option',
				default: {},
				displayOptions: {
					show: {
						resource: [
							'sheet',
						],
						operation: [
							'append',
							'lookup',
							'read',
							'update',
							'upsert',
						],
					},
				},
				options: [
					{
						displayName: 'Continue If Empty',
						name: 'continue',
						type: 'boolean',
						default: false,
						displayOptions: {
							show: {
								'/operation': [
									'lookup',
									'read',
								],
							},
						},
						description: 'By default, the workflow stops executing if the lookup/read does not return values.',
					},
					{
						displayName: 'Return All Matches',
						name: 'returnAllMatches',
						type: 'boolean',
						default: false,
						displayOptions: {
							show: {
								'/operation': [
									'lookup',
								],
							},
						},
						description: 'By default only the first result gets returned. If options gets set all found matches get returned.',
					},
					{
						displayName: 'Value Input Mode',
						name: 'valueInputMode',
						type: 'options',
						displayOptions: {
							show: {
								'/operation': [
									'append',
									'update',
									'upsert',
								],
							},
						},
						options: [
							{
								name: 'RAW',
								value: 'RAW',
								description: 'The values will not be parsed and will be stored as-is.',
							},
							{
								name: 'User Entered',
								value: 'USER_ENTERED',
								description: 'The values will be parsed as if the user typed them into the UI. Numbers will stay as numbers, but strings may be converted to numbers, dates, etc. following the same rules that are applied when entering text into a cell via the Google Sheets UI.',
							},
						],
						default: 'RAW',
						description: 'Determines how data should be interpreted.',
					},
					{
						displayName: 'Value Render Mode',
						name: 'valueRenderMode',
						type: 'options',
						displayOptions: {
							show: {
								'/operation': [
									'lookup',
									'read',
								],
							},
						},
						options: [
							{
								name: 'Formatted Value',
								value: 'FORMATTED_VALUE',
								description: 'Values will be calculated & formatted in the reply according to the cell\'s formatting.Formatting is based on the spreadsheet\'s locale, not the requesting user\'s locale.For example, if A1 is 1.23 and A2 is =A1 and formatted as currency, then A2 would return "$1.23".',
							},
							{
								name: 'Formula',
								value: 'FORMULA',
								description: 'Values will not be calculated. The reply will include the formulas. For example, if A1 is 1.23 and A2 is =A1 and formatted as currency, then A2 would return "=A1".',
							},
							{
								name: 'Unformatted Value',
								value: 'UNFORMATTED_VALUE',
								description: 'Values will be calculated, but not formatted in the reply. For example, if A1 is 1.23 and A2 is =A1 and formatted as currency, then A2 would return the number 1.23.',
							},
						],
						default: 'UNFORMATTED_VALUE',
						description: 'Determines how values should be rendered in the output.',
					},
					{
						displayName: 'Value Render Mode',
						name: 'valueRenderMode',
						type: 'options',
						displayOptions: {
							show: {
								'/operation': [
									'update',
									'upsert',
								],
								'/rawData': [
									false,
								],
							},
						},
						options: [
							{
								name: 'Formatted Value',
								value: 'FORMATTED_VALUE',
								description: 'Values will be calculated & formatted in the reply according to the cell\'s formatting.Formatting is based on the spreadsheet\'s locale, not the requesting user\'s locale.For example, if A1 is 1.23 and A2 is =A1 and formatted as currency, then A2 would return "$1.23".',
							},
							{
								name: 'Formula',
								value: 'FORMULA',
								description: '	Values will not be calculated. The reply will include the formulas. For example, if A1 is 1.23 and A2 is =A1 and formatted as currency, then A2 would return "=A1".',
							},
							{
								name: 'Unformatted Value',
								value: 'UNFORMATTED_VALUE',
								description: 'Values will be calculated, but not formatted in the reply. For example, if A1 is 1.23 and A2 is =A1 and formatted as currency, then A2 would return the number 1.23.',
							},
						],
						default: 'UNFORMATTED_VALUE',
						description: 'Determines how values should be rendered in the output.',
					},
					{
						displayName: 'Use path for key row',
						name: 'usePathForKeyRow',
						type: 'boolean',
						default: false,
						displayOptions: {
							show: {
								'/operation': [
									'append',
								],
							},
						},
						description: 'Enable if you want to match key as key path, for example "category.name" will match with nested object "category" and get the field "name" for it. By default "category.name" will match with the field with exact name, not nested object.',
					},


				],
			},

			{
				displayName: 'Operation',
				name: 'operation',
				type: 'options',
				displayOptions: {
					show: {
						resource: [
							'spreadsheet',
						],
					},
				},
				options: [
					{
						name: 'Create',
						value: 'create',
						description: 'Create a spreadsheet',
					},
				],
				default: 'create',
				description: 'The operation to perform.',
			},
			// ----------------------------------
			//         spreadsheet:create
			// ----------------------------------
			{
				displayName: 'Title',
				name: 'title',
				type: 'string',
				default: '',
				displayOptions: {
					show: {
						resource: [
							'spreadsheet',
						],
						operation: [
							'create',
						],
					},
				},
				description: 'The title of the spreadsheet.',
			},
			{
				displayName: 'Sheets',
				name: 'sheetsUi',
				placeholder: 'Add Sheet',
				type: 'fixedCollection',
				typeOptions: {
					multipleValues: true,
				},
				default: {},
				displayOptions: {
					show: {
						resource: [
							'spreadsheet',
						],
						operation: [
							'create',
						],
					},
				},
				options: [
					{
						name: 'sheetValues',
						displayName: 'Sheet',
						values: [
							{
								displayName: 'Sheet Properties',
								name: 'propertiesUi',
								placeholder: 'Add Property',
								type: 'collection',
								default: {},
								options: [
									{
										displayName: 'Hidden',
										name: 'hidden',
										type: 'boolean',
										default: false,
										description: 'If the Sheet should be hidden in the UI',
									},
									{
										displayName: 'Title',
										name: 'title',
										type: 'string',
										default: '',
										description: 'Title of the property to create',
									},
								],
							},
						],
					},
				],
			},
			{
				displayName: 'Options',
				name: 'options',
				type: 'collection',
				placeholder: 'Add Option',
				default: {},
				displayOptions: {
					show: {
						resource: [
							'spreadsheet',
						],
						operation: [
							'create',
						],
					},
				},
				options: [
					{
						displayName: 'Locale',
						name: 'locale',
						type: 'string',
						default: '',
						placeholder: 'en_US',
						description: `The locale of the spreadsheet in one of the following formats:
						<ul>
							<li>en (639-1)</li>
							<li>fil (639-2 if no 639-1 format exists)</li>
							<li>en_US (combination of ISO language an country)</li>
						<ul>`,
					},
					{
						displayName: 'Recalculation Interval',
						name: 'autoRecalc',
						type: 'options',
						options: [
							{
								name: 'Default',
								value: '',
								description: 'Default value',
							},
							{
								name: 'On Change',
								value: 'ON_CHANGE',
								description: 'Volatile functions are updated on every change.',
							},
							{
								name: 'Minute',
								value: 'MINUTE',
								description: 'Volatile functions are updated on every change and every minute.',
							},
							{
								name: 'Hour',
								value: 'HOUR',
								description: '	Volatile functions are updated on every change and hourly.',
							},
						],
						default: '',
						description: 'Cell recalculation interval options.',
					},
				],
			},

			// ----------------------------------
			//         sheet:create
			// ----------------------------------
			{
				displayName: 'Simple',
				name: 'simple',
				type: 'boolean',
				default: true,
				displayOptions: {
					show: {
						resource: [
							'sheet',
						],
						operation: [
							'create',
						],
					},
				},
				description: 'When set to true a simplify version of the response will be used else the raw data.',
			},
			{
				displayName: 'Options',
				name: 'options',
				type: 'collection',
				placeholder: 'Add Option',
				default: {},
				displayOptions: {
					show: {
						resource: [
							'sheet',
						],
						operation: [
							'create',
						],
					},
				},
				options: [
					{
						displayName: 'Grid Properties',
						name: 'gridProperties',
						type: 'collection',
						placeholder: 'Add Property',
						default: {},
						options: [
							{
								displayName: 'Column Count',
								name: 'columnCount',
								type: 'number',
								default: 0,
								description: 'The number of columns in the grid.',
							},
							{
								displayName: 'Column Group Control After',
								name: 'columnGroupControlAfter',
								type: 'boolean',
								default: false,
								description: 'True if the column grouping control toggle is shown after the group.',
							},
							{
								displayName: 'Frozen Column Count',
								name: 'frozenColumnCount',
								type: 'number',
								default: 0,
								description: 'The number of columns that are frozen in the grid.',
							},
							{
								displayName: 'Frozen Row Count',
								name: 'frozenRowCount',
								type: 'number',
								default: 0,
								description: 'The number of rows that are frozen in the grid.',
							},
							{
								displayName: 'Hide Gridlines',
								name: 'hideGridlines',
								type: 'boolean',
								default: false,
								description: 'True if the grid isn\'t showing gridlines in the UI.',
							},
							{
								displayName: 'Row Count',
								name: 'rowCount',
								type: 'number',
								default: 0,
								description: 'The number of rows in the grid.',
							},
							{
								displayName: 'Row Group Control After',
								name: 'rowGroupControlAfter',
								type: 'boolean',
								default: false,
								description: 'True if the row grouping control toggle is shown after the group.',
							},

						],
						description: 'The type of the sheet.',
					},
					{
						displayName: 'Hidden',
						name: 'hidden',
						type: 'boolean',
						default: false,
						description: 'True if the sheet is hidden in the UI, false if it\'s visible.',
					},
					{
						displayName: 'Right To Left',
						name: 'rightToLeft',
						type: 'boolean',
						default: false,
						description: 'True if the sheet is an RTL sheet instead of an LTR sheet.',
					},
					{
						displayName: 'Sheet ID',
						name: 'sheetId',
						type: 'number',
						default: 0,
						description: 'The ID of the sheet. Must be non-negative. This field cannot be changed once set.',
					},
					{
						displayName: 'Sheet Index',
						name: 'index',
						type: 'number',
						default: 0,
						description: 'The index of the sheet within the spreadsheet.',
					},
					{
						displayName: 'Tab Color',
						name: 'tabColor',
						type: 'color',
						default: '0aa55c',
						description: 'The color of the tab in the UI.',
					},
					{
						displayName: 'Title',
						name: 'title',
						type: 'string',
						default: '',
						description: 'The Sheet name.',
					},
				],
			},

			// ----------------------------------
			//         sheet:remove
			// ----------------------------------
			{
				displayName: 'Sheet ID',
				name: 'id',
				type: 'string',
				default: '',
				required: true,
				displayOptions: {
					show: {
						resource: [
							'sheet',
						],
						operation: [
							'remove',
						],
					},
				},
				description: 'The ID of the sheet to delete.',
			},
		],
	};


	methods = {
		loadOptions: {
			// Get all the sheets in a Spreadsheet
			async getSheets(this: ILoadOptionsFunctions): Promise<INodePropertyOptions[]> {
				const spreadsheetId = this.getCurrentNodeParameter('sheetId') as string;

				const sheet = new GoogleSheet(spreadsheetId, this);
				const responseData = await sheet.spreadsheetGetSheets();

				if (responseData === undefined) {
					throw new NodeOperationError(this.getNode(), 'No data got returned');
				}

				const returnData: INodePropertyOptions[] = [];
				for (const sheet of responseData.sheets!) {
					if (sheet.properties!.sheetType !== 'GRID') {
						continue;
					}

					returnData.push({
						name: sheet.properties!.title as string,
						value: sheet.properties!.sheetId as unknown as string,
					});
				}

				return returnData;
			},
		},
		credentialTest: {
			async googleApiCredentialTest(this: ICredentialTestFunctions, credential: ICredentialsDecrypted): Promise<INodeCredentialTestResult> {
				try {
					const tokenRequest = await getAccessToken.call(this, credential.data! as unknown as IGoogleAuthCredentials);
					if (!tokenRequest.access_token) {
						return {
							status: 'Error',
							message: 'Could not generate a token from your private key.',
						};
					}
				} catch(err) {
					return {
						status: 'Error',
						message: `Private key validation failed: ${err.message}`,
					};
				}

				return {
					status: 'OK',
					message: 'Connection successful!',
				};

			},
		},
	};


	async execute(this: IExecuteFunctions): Promise<INodeExecutionData[][]> {

		const operation = this.getNodeParameter('operation', 0) as string;
		const resource = this.getNodeParameter('resource', 0) as string;

		if (resource === 'sheet') {

			const spreadsheetId = this.getNodeParameter('sheetId', 0) as string;

			const sheet = new GoogleSheet(spreadsheetId, this);

			let range = '';
			if (!['create', 'delete', 'remove'].includes(operation)) {
				range = this.getNodeParameter('range', 0) as string;
			}

			const options = this.getNodeParameter('options', 0, {}) as IDataObject;

			const valueInputMode = (options.valueInputMode || 'RAW') as ValueInputOption;
			const valueRenderMode = (options.valueRenderMode || 'UNFORMATTED_VALUE') as ValueRenderOption;

<<<<<<< HEAD
			const usePathForKeyRow = (options.usePathForKeyRow || false) as boolean;

			// Convert data into array format
			const data = await sheet.appendSheetData(setData, range, keyRow, valueInputMode, usePathForKeyRow);
=======
			if (operation === 'append') {
				// ----------------------------------
				//         append
				// ----------------------------------
				try {
					const keyRow = parseInt(this.getNodeParameter('keyRow', 0) as string, 10);
>>>>>>> 0448feec

					const items = this.getInputData();

					const setData: IDataObject[] = [];
					items.forEach((item) => {
						setData.push(item.json);
					});

					// Convert data into array format
					const data = await sheet.appendSheetData(setData, sheet.encodeRange(range), keyRow, valueInputMode);

					// TODO: Should add this data somewhere
					// TODO: Should have something like add metadata which does not get passed through

					return this.prepareOutputData(items);
				} catch (error) {
					if (this.continueOnFail()) {
						return this.prepareOutputData([{json:{ error: error.message }}]);
					}
					throw error;
				}
			} else if (operation === 'clear') {
				// ----------------------------------
				//         clear
				// ----------------------------------
				try {
					await sheet.clearData(sheet.encodeRange(range));

					const items = this.getInputData();
					return this.prepareOutputData(items);
				} catch (error) {
					if (this.continueOnFail()) {
						return this.prepareOutputData([{json:{ error: error.message }}]);
					}
					throw error;
				}

			} else if (operation === 'create') {
				const returnData: IDataObject[] = [];

				let responseData;
				for (let i = 0; i < this.getInputData().length; i++) {
					try {
						const spreadsheetId = this.getNodeParameter('sheetId', i) as string;
						const options = this.getNodeParameter('options', i, {}) as IDataObject;
						const simple = this.getNodeParameter('simple', 0) as boolean;
						const properties = { ...options };

						if (options.tabColor) {
							const { red, green, blue } = hexToRgb(options.tabColor as string)!;
							properties.tabColor = { red: red / 255, green: green / 255, blue: blue / 255 };
						}

						const requests = [{
							addSheet: {
								properties,
							},
						}];

						responseData = await googleApiRequest.call(this, 'POST', `/v4/spreadsheets/${spreadsheetId}:batchUpdate`, { requests });

						if (simple === true) {
							Object.assign(responseData, responseData.replies[0].addSheet.properties);
							delete responseData.replies;
						}
						returnData.push(responseData);
					} catch (error) {
						if (this.continueOnFail()) {
							returnData.push({ error: error.message });
							continue;
						}
						throw error;
					}
				}

				return [this.helpers.returnJsonArray(returnData)];

			} else if (operation === 'delete') {
				// ----------------------------------
				//         delete
				// ----------------------------------
				try {
					const requests: IDataObject[] = [];

					const toDelete = this.getNodeParameter('toDelete', 0) as IToDelete;

					const deletePropertyToDimensions: IDataObject = {
						'columns': 'COLUMNS',
						'rows': 'ROWS',
					};

					for (const propertyName of Object.keys(deletePropertyToDimensions)) {
						if (toDelete[propertyName] !== undefined) {
							toDelete[propertyName]!.forEach(range => {
								requests.push({
									deleteDimension: {
										range: {
											sheetId: range.sheetId,
											dimension: deletePropertyToDimensions[propertyName] as string,
											startIndex: range.startIndex,
											endIndex: parseInt(range.startIndex.toString(), 10) + parseInt(range.amount.toString(), 10),
										},
									},
								});
							});
						}
					}

					const data = await sheet.spreadsheetBatchUpdate(requests);

					const items = this.getInputData();
					return this.prepareOutputData(items);
				} catch (error) {
					if (this.continueOnFail()) {
						return this.prepareOutputData([{json:{ error: error.message }}]);
					}
					throw error;
				}
			} else if (operation === 'lookup') {
				// ----------------------------------
				//         lookup
				// ----------------------------------
				try {
					const sheetData = await sheet.getData(sheet.encodeRange(range), valueRenderMode);

					if (sheetData === undefined) {
						return [];
					}

					const dataStartRow = parseInt(this.getNodeParameter('dataStartRow', 0) as string, 10);
					const keyRow = parseInt(this.getNodeParameter('keyRow', 0) as string, 10);

					const items = this.getInputData();

					const lookupValues: ILookupValues[] = [];
					for (let i = 0; i < items.length; i++) {
						lookupValues.push({
							lookupColumn: this.getNodeParameter('lookupColumn', i) as string,
							lookupValue: this.getNodeParameter('lookupValue', i) as string,
						});
					}

					let returnData = await sheet.lookupValues(sheetData, keyRow, dataStartRow, lookupValues, options.returnAllMatches as boolean | undefined);

					if (returnData.length === 0 && options.continue && options.returnAllMatches) {
						returnData = [{}];
					} else if (returnData.length === 1 && Object.keys(returnData[0]).length === 0 && !options.continue && !options.returnAllMatches) {
						returnData = [];
					}

					return [this.helpers.returnJsonArray(returnData)];
				} catch (error) {
					if (this.continueOnFail()) {
						return [this.helpers.returnJsonArray({ error: error.message })];
					}
					throw error;
				}
			} else if (operation === 'read') {
				// ----------------------------------
				//         read
				// ----------------------------------
				try {
					const rawData = this.getNodeParameter('rawData', 0) as boolean;

					const sheetData = await sheet.getData(sheet.encodeRange(range), valueRenderMode);

					let returnData: IDataObject[];
					if (!sheetData) {
						returnData = [];
					} else if (rawData === true) {
						const dataProperty = this.getNodeParameter('dataProperty', 0) as string;
						returnData = [
							{
								[dataProperty]: sheetData,
							},
						];
					} else {
						const dataStartRow = parseInt(this.getNodeParameter('dataStartRow', 0) as string, 10);
						const keyRow = parseInt(this.getNodeParameter('keyRow', 0) as string, 10);

						returnData = sheet.structureArrayDataByColumn(sheetData, keyRow, dataStartRow);
					}

					if (returnData.length === 0 && options.continue) {
						returnData = [{}];
					}

					return [this.helpers.returnJsonArray(returnData)];
				} catch (error) {
					if (this.continueOnFail()) {
						return [this.helpers.returnJsonArray({ error: error.message })];
					}
					throw error;
				}

			} else if (operation === 'remove') {
				const returnData: IDataObject[] = [];

				let responseData;
				for (let i = 0; i < this.getInputData().length; i++) {
					try {
						const sheetId = this.getNodeParameter('id', i) as string;
						const spreadsheetId = this.getNodeParameter('sheetId', i) as string;

						const requests = [{
							deleteSheet: {
								sheetId,
							},
						}];

						responseData = await googleApiRequest.call(this, 'POST', `/v4/spreadsheets/${spreadsheetId}:batchUpdate`, { requests });
						delete responseData.replies;
						returnData.push(responseData);
					} catch (error) {
						if (this.continueOnFail()) {
							returnData.push({ error: error.message });
							continue;
						}
						throw error;
					}
				}

				return [this.helpers.returnJsonArray(returnData)];
			} else if (operation === 'update' || operation === 'upsert') {
				// ----------------------------------
				//         update/upsert
				// ----------------------------------
				const upsert = operation === 'upsert' ? true : false;
				try {
					const rawData = this.getNodeParameter('rawData', 0) as boolean;

					const items = this.getInputData();

					if (rawData === true) {
						const dataProperty = this.getNodeParameter('dataProperty', 0) as string;

						const updateData: ISheetUpdateData[] = [];
						for (let i = 0; i < items.length; i++) {
							updateData.push({
								range,
								values: items[i].json[dataProperty] as string[][],
							});
						}

						const data = await sheet.batchUpdate(updateData, valueInputMode);
					} else {
						const keyName = this.getNodeParameter('key', 0) as string;
						const keyRow = parseInt(this.getNodeParameter('keyRow', 0) as string, 10);
						const dataStartRow = parseInt(this.getNodeParameter('dataStartRow', 0) as string, 10);

						const setData: IDataObject[] = [];
						items.forEach((item) => {
							setData.push(item.json);
						});

						const data = await sheet.updateSheetData(setData, keyName, range, keyRow, dataStartRow, valueInputMode, valueRenderMode, upsert);
					}
					// TODO: Should add this data somewhere
					// TODO: Should have something like add metadata which does not get passed through


					return this.prepareOutputData(items);
				} catch (error) {
					if (this.continueOnFail()) {
						return this.prepareOutputData([{json:{ error: error.message }}]);
					}
					throw error;
				}
			}

		}

		if (resource === 'spreadsheet') {

			const returnData: IDataObject[] = [];

			let responseData;

			if (operation === 'create') {
				// ----------------------------------
				//         create
				// ----------------------------------
				// https://developers.google.com/sheets/api/reference/rest/v4/spreadsheets/create

				for (let i = 0; i < this.getInputData().length; i++) {
					try {
						const title = this.getNodeParameter('title', i) as string;
						const sheetsUi = this.getNodeParameter('sheetsUi', i, {}) as IDataObject;

						const body = {
							properties: {
								title,
								autoRecalc: undefined as undefined | string,
								locale: undefined as undefined | string,
							},
							sheets: [] as IDataObject[],
						};

						const options = this.getNodeParameter('options', i, {}) as IDataObject;

						if (Object.keys(sheetsUi).length) {
							const data = [];
							const sheets = sheetsUi.sheetValues as IDataObject[];
							for (const sheet of sheets) {
								const properties = sheet.propertiesUi as IDataObject;
								if (properties) {
									data.push({ properties });
								}
							}
							body.sheets = data;
						}

						body.properties!.autoRecalc = options.autoRecalc ? (options.autoRecalc as string) : undefined;
						body.properties!.locale = options.locale ? (options.locale as string) : undefined;

						responseData = await googleApiRequest.call(this, 'POST', `/v4/spreadsheets`, body);

						returnData.push(responseData);
					} catch (error) {
						if (this.continueOnFail()) {
							returnData.push({ error: error.message });
							continue;
						}
						throw error;
					}
				}

			}

			return [this.helpers.returnJsonArray(returnData)];
		}

		return [];
	}
}<|MERGE_RESOLUTION|>--- conflicted
+++ resolved
@@ -675,7 +675,7 @@
 						description: 'Determines how values should be rendered in the output.',
 					},
 					{
-						displayName: 'Use path for key row',
+						displayName: 'Use Header Names as JSON Paths',
 						name: 'usePathForKeyRow',
 						type: 'boolean',
 						default: false,
@@ -686,7 +686,7 @@
 								],
 							},
 						},
-						description: 'Enable if you want to match key as key path, for example "category.name" will match with nested object "category" and get the field "name" for it. By default "category.name" will match with the field with exact name, not nested object.',
+						description: 'Enable if you want to match the headers as path, for example, the row header "category.name" will match the "category" object and get the field "name" from it. By default "category.name" will match with the field with exact name, not nested object',
 					},
 
 
@@ -1090,19 +1090,12 @@
 			const valueInputMode = (options.valueInputMode || 'RAW') as ValueInputOption;
 			const valueRenderMode = (options.valueRenderMode || 'UNFORMATTED_VALUE') as ValueRenderOption;
 
-<<<<<<< HEAD
-			const usePathForKeyRow = (options.usePathForKeyRow || false) as boolean;
-
-			// Convert data into array format
-			const data = await sheet.appendSheetData(setData, range, keyRow, valueInputMode, usePathForKeyRow);
-=======
 			if (operation === 'append') {
 				// ----------------------------------
 				//         append
 				// ----------------------------------
 				try {
 					const keyRow = parseInt(this.getNodeParameter('keyRow', 0) as string, 10);
->>>>>>> 0448feec
 
 					const items = this.getInputData();
 
@@ -1111,8 +1104,10 @@
 						setData.push(item.json);
 					});
 
+					const usePathForKeyRow = (options.usePathForKeyRow || false) as boolean;
+
 					// Convert data into array format
-					const data = await sheet.appendSheetData(setData, sheet.encodeRange(range), keyRow, valueInputMode);
+					const data = await sheet.appendSheetData(setData, sheet.encodeRange(range), keyRow, valueInputMode, usePathForKeyRow);
 
 					// TODO: Should add this data somewhere
 					// TODO: Should have something like add metadata which does not get passed through

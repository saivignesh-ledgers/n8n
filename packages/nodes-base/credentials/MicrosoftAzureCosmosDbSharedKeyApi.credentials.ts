import { createHmac } from 'crypto';
import type {
	ICredentialDataDecryptedObject,
	ICredentialTestRequest,
	ICredentialType,
	IHttpRequestOptions,
	INodeProperties,
	IRequestOptions,
} from 'n8n-workflow';
import { OperationalError } from 'n8n-workflow';

import {
	CURRENT_VERSION,
	HeaderConstants,
	RESOURCE_TYPES,
} from '../nodes/Microsoft/AzureCosmosDb/helpers/constants';
import type { IHttpRequestOptionsExtended } from '../nodes/Microsoft/AzureCosmosDb/helpers/interfaces';

export class MicrosoftAzureCosmosDbSharedKeyApi implements ICredentialType {
	name = 'microsoftAzureCosmosDbSharedKeyApi';

	displayName = 'Azure Cosmos DB API';

	documentationUrl = 'microsoftAzureCosmosDb';

	properties: INodeProperties[] = [
		{
			displayName: 'Account',
			name: 'account',
			default: '',
			description: 'Account name',
			required: true,
			type: 'string',
		},
		{
			displayName: 'Key',
			name: 'key',
			default: '',
			description: 'Account key',
			required: true,
			type: 'string',
			typeOptions: {
				password: true,
			},
		},
		{
			displayName: 'Database',
			name: 'database',
			default: '',
			description: 'Database name',
			required: true,
			type: 'string',
		},
		{
			displayName: 'Base URL',
			name: 'baseUrl',
			default: '=https://{{ $self["account"] }}.documents.azure.com/dbs/{{ $self["database"] }}',
			type: 'hidden',
		},
	];

	async authenticate(
		credentials: ICredentialDataDecryptedObject,
		requestOptions: IHttpRequestOptions,
	): Promise<IHttpRequestOptions> {
		const date = new Date().toUTCString();

		requestOptions.headers ??= {};
		requestOptions.headers = {
			...requestOptions.headers,
			'x-ms-date': date,
			'x-ms-version': CURRENT_VERSION,
			'Cache-Control': 'no-cache',
		};

<<<<<<< HEAD
		let url;
		const request = requestOptions as IHttpRequestOptionsExtended;
		// Custom node usage
		if (request.url) {
			try {
				url = new URL(request.baseURL + request.url);
			} catch (error) {
				throw new OperationalError(`Invalid URL: ${request.baseURL + request.url}`);
			}
		}
		// HTTP Request nodes usage
		else if (request.uri) {
			try {
				url = new URL(request.uri);
			} catch (error) {
				throw new OperationalError(`Invalid URI: ${request.uri}`);
			}
		}

		if (!url) {
			throw new OperationalError('No valid URL found in request options.');
		}

=======
		// HttpRequest node uses IRequestOptions.uri
		const url = new URL(
			(requestOptions as IRequestOptions).uri ?? requestOptions.baseURL + requestOptions.url,
		);
>>>>>>> 5590395f
		const pathSegments = url.pathname.split('/').filter(Boolean);

		const foundResource = RESOURCE_TYPES.map((type) => ({
			type,
			index: pathSegments.lastIndexOf(type),
		}))
			.filter(({ index }) => index !== -1)
			.sort((a, b) => b.index - a.index)
			.shift();

		if (!foundResource) {
			throw new OperationalError('Unable to determine the resource type from the URL');
		}

		const { type, index } = foundResource;
		const resourceId =
			pathSegments[index + 1] !== undefined
				? `${pathSegments.slice(0, index).join('/')}/${type}/${pathSegments[index + 1]}`
				: pathSegments.slice(0, index).join('/');

		const key = Buffer.from(credentials.key as string, 'base64');
		const payload = `${(requestOptions.method ?? 'GET').toLowerCase()}\n${type.toLowerCase()}\n${resourceId}\n${date.toLowerCase()}\n\n`;
		const hmacSha256 = createHmac('sha256', key);
		const signature = hmacSha256.update(payload, 'utf8').digest('base64');

		requestOptions.headers[HeaderConstants.AUTHORIZATION] = encodeURIComponent(
			`type=master&ver=1.0&sig=${signature}`,
		);

		return requestOptions;
	}

	test: ICredentialTestRequest = {
		request: {
			baseURL: '={{ $credentials.baseUrl }}',
			url: '/colls',
			headers: {
				[HeaderConstants.X_MS_MAX_ITEM_COUNT]: '1',
			},
		},
	};
}<|MERGE_RESOLUTION|>--- conflicted
+++ resolved
@@ -73,7 +73,6 @@
 			'Cache-Control': 'no-cache',
 		};
 
-<<<<<<< HEAD
 		let url;
 		const request = requestOptions as IHttpRequestOptionsExtended;
 		// Custom node usage
@@ -97,12 +96,6 @@
 			throw new OperationalError('No valid URL found in request options.');
 		}
 
-=======
-		// HttpRequest node uses IRequestOptions.uri
-		const url = new URL(
-			(requestOptions as IRequestOptions).uri ?? requestOptions.baseURL + requestOptions.url,
-		);
->>>>>>> 5590395f
 		const pathSegments = url.pathname.split('/').filter(Boolean);
 
 		const foundResource = RESOURCE_TYPES.map((type) => ({

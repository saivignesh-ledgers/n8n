--- conflicted
+++ resolved
@@ -77,14 +77,14 @@
 			message: 'This environment variable is internal and should not be set.',
 		},
 		{
-<<<<<<< HEAD
 			envVar: 'N8N_EXPRESSION_EVALUATOR',
 			message: `n8n has replaced \`tmpl\` with \`tournament\` as expression evaluator. ${SAFE_TO_REMOVE}`,
 		},
 		{
 			envVar: 'N8N_EXPRESSION_REPORT_DIFFERENCE',
 			message: `n8n has replaced \`tmpl\` with \`tournament\` as expression evaluator. ${SAFE_TO_REMOVE}`,
-=======
+		},
+		{
 			envVar: 'EXECUTIONS_PROCESS',
 			message: SAFE_TO_REMOVE,
 			checkValue: (value: string | undefined) => value !== undefined && value !== 'own',
@@ -94,7 +94,6 @@
 			message:
 				'n8n does not support `own` mode since May 2023. Please remove this environment variable to allow n8n to start. If you need the isolation and performance gains, please consider queue mode: https://docs.n8n.io/hosting/scaling/queue-mode/',
 			checkValue: (value: string) => value === 'own',
->>>>>>> 9e270cf7
 		},
 	];
 

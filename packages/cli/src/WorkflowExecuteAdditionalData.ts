--- conflicted
+++ resolved
@@ -159,15 +159,11 @@
 		],
 		workflowExecuteBefore: [
 			async function (this: WorkflowHooks): Promise<void> {
-<<<<<<< HEAD
 				LoggerProxy.verbose(`Executing hook WorkflowExecuteBefore for hookFunctionsPush`, {executionId: this.executionId});
-				// Push data to editor-ui once workflow finished
-=======
 				// Push data to session which started the workflow
 				if (this.sessionId === undefined) {
 					return;
 				}
->>>>>>> 09659986
 				const pushInstance = Push.getInstance();
 				pushInstance.send('executionStarted', {
 					executionId: this.executionId,
@@ -181,10 +177,7 @@
 		],
 		workflowExecuteAfter: [
 			async function (this: WorkflowHooks, fullRunData: IRun, newStaticData: IDataObject): Promise<void> {
-<<<<<<< HEAD
 				LoggerProxy.verbose(`Executing hook WorkflowExecuteAfter for hookFunctionsPush`, {executionId: this.executionId});
-				pushExecutionFinished(this.mode, fullRunData, this.executionId, undefined, this.retryOf);
-=======
 				// Push data to session which started the workflow
 				if (this.sessionId === undefined) {
 					return;
@@ -214,7 +207,6 @@
 
 				const pushInstance = Push.getInstance();
 				pushInstance.send('executionFinished', sendData, this.sessionId);
->>>>>>> 09659986
 			},
 		],
 	};

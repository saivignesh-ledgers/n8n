import { Request } from 'express';
import { v4 as uuid } from 'uuid';
import config from '@/config';
import { SettingsRepository } from '@db/repositories/settings.repository';
<<<<<<< HEAD
import { ActiveWorkflowRunner } from '@/ActiveWorkflowRunner';
=======
import { UserRepository } from '@db/repositories/user.repository';
import { ActiveWorkflowManager } from '@/ActiveWorkflowManager';
>>>>>>> 695e7626
import { MessageEventBus } from '@/eventbus/MessageEventBus/MessageEventBus';
import { License } from '@/License';
import { LICENSE_FEATURES, inE2ETests } from '@/constants';
import { Patch, Post, RestController } from '@/decorators';
import type { UserSetupPayload } from '@/requests';
import type { BooleanLicenseFeature, IPushDataType } from '@/Interfaces';
import { MfaService } from '@/Mfa/mfa.service';
import { Push } from '@/push';
import { CacheService } from '@/services/cache/cache.service';
import { PasswordUtility } from '@/services/password.utility';
<<<<<<< HEAD
import { UserRepository } from '@/databases/repositories/user.repository';
=======
import Container from 'typedi';
import { Logger } from '@/Logger';
>>>>>>> 695e7626

if (!inE2ETests) {
	Container.get(Logger).error('E2E endpoints only allowed during E2E tests');
	process.exit(1);
}

const tablesToTruncate = [
	'auth_identity',
	'auth_provider_sync_history',
	'credentials_entity',
	'event_destinations',
	'execution_entity',
	'installed_nodes',
	'installed_packages',
	'project',
	'project_relation',
	'settings',
	'shared_credentials',
	'shared_workflow',
	'tag_entity',
	'user',
	'variables',
	'webhook_entity',
	'workflow_entity',
	'workflow_statistics',
	'workflows_tags',
];

type ResetRequest = Request<
	{},
	{},
	{
		owner: UserSetupPayload;
		members: UserSetupPayload[];
		admin: UserSetupPayload;
	}
>;

type PushRequest = Request<
	{},
	{},
	{
		type: IPushDataType;
		pushRef: string;
		data: object;
	}
>;

@RestController('/e2e')
export class E2EController {
	private enabledFeatures: Record<BooleanLicenseFeature, boolean> = {
		[LICENSE_FEATURES.SHARING]: false,
		[LICENSE_FEATURES.LDAP]: false,
		[LICENSE_FEATURES.SAML]: false,
		[LICENSE_FEATURES.LOG_STREAMING]: false,
		[LICENSE_FEATURES.ADVANCED_EXECUTION_FILTERS]: false,
		[LICENSE_FEATURES.SOURCE_CONTROL]: false,
		[LICENSE_FEATURES.VARIABLES]: false,
		[LICENSE_FEATURES.API_DISABLED]: false,
		[LICENSE_FEATURES.EXTERNAL_SECRETS]: false,
		[LICENSE_FEATURES.SHOW_NON_PROD_BANNER]: false,
		[LICENSE_FEATURES.WORKFLOW_HISTORY]: false,
		[LICENSE_FEATURES.DEBUG_IN_EDITOR]: false,
		[LICENSE_FEATURES.BINARY_DATA_S3]: false,
		[LICENSE_FEATURES.MULTIPLE_MAIN_INSTANCES]: false,
		[LICENSE_FEATURES.WORKER_VIEW]: false,
		[LICENSE_FEATURES.ADVANCED_PERMISSIONS]: false,
		[LICENSE_FEATURES.PROJECT_ROLE_ADMIN]: false,
		[LICENSE_FEATURES.PROJECT_ROLE_EDITOR]: false,
		[LICENSE_FEATURES.PROJECT_ROLE_VIEWER]: false,
	};

	constructor(
		license: License,
		private readonly settingsRepo: SettingsRepository,
<<<<<<< HEAD
		private readonly workflowRunner: ActiveWorkflowRunner,
=======
		private readonly userRepo: UserRepository,
		private readonly workflowRunner: ActiveWorkflowManager,
>>>>>>> 695e7626
		private readonly mfaService: MfaService,
		private readonly cacheService: CacheService,
		private readonly push: Push,
		private readonly passwordUtility: PasswordUtility,
		private readonly eventBus: MessageEventBus,
		private readonly userRepository: UserRepository,
	) {
		license.isFeatureEnabled = (feature: BooleanLicenseFeature) =>
			this.enabledFeatures[feature] ?? false;
	}

	@Post('/reset', { skipAuth: true })
	async reset(req: ResetRequest) {
		this.resetFeatures();
		await this.resetLogStreaming();
		await this.removeActiveWorkflows();
		await this.truncateAll();
		await this.resetCache();
		await this.setupUserManagement(req.body.owner, req.body.members, req.body.admin);
	}

	@Post('/push', { skipAuth: true })
	async pushSend(req: PushRequest) {
		this.push.broadcast(req.body.type, req.body.data);
	}

	@Patch('/feature', { skipAuth: true })
	setFeature(req: Request<{}, {}, { feature: BooleanLicenseFeature; enabled: boolean }>) {
		const { enabled, feature } = req.body;
		this.enabledFeatures[feature] = enabled;
	}

	@Patch('/queue-mode', { skipAuth: true })
	async setQueueMode(req: Request<{}, {}, { enabled: boolean }>) {
		const { enabled } = req.body;
		config.set('executions.mode', enabled ? 'queue' : 'regular');
		return { success: true, message: `Queue mode set to ${config.getEnv('executions.mode')}` };
	}

	private resetFeatures() {
		for (const feature of Object.keys(this.enabledFeatures)) {
			this.enabledFeatures[feature as BooleanLicenseFeature] = false;
		}
	}

	private async removeActiveWorkflows() {
		this.workflowRunner.removeAllQueuedWorkflowActivations();
		await this.workflowRunner.removeAll();
	}

	private async resetLogStreaming() {
		for (const id in this.eventBus.destinations) {
			await this.eventBus.removeDestination(id, false);
		}
	}

	private async truncateAll() {
		for (const table of tablesToTruncate) {
			try {
				const { connection } = this.settingsRepo.manager;
				await connection.query(
					`DELETE FROM ${table}; DELETE FROM sqlite_sequence WHERE name=${table};`,
				);
			} catch (error) {
				Container.get(Logger).warn('Dropping Table for E2E Reset error', {
					error: error as Error,
				});
			}
		}
	}

	private async setupUserManagement(
		owner: UserSetupPayload,
		members: UserSetupPayload[],
		admin: UserSetupPayload,
	) {
		if (owner?.mfaSecret && owner.mfaRecoveryCodes?.length) {
			const { encryptedRecoveryCodes, encryptedSecret } =
				this.mfaService.encryptSecretAndRecoveryCodes(owner.mfaSecret, owner.mfaRecoveryCodes);
			owner.mfaSecret = encryptedSecret;
			owner.mfaRecoveryCodes = encryptedRecoveryCodes;
		}

		const userCreatePromises = [
			this.userRepository.createUserWithProject({
				id: uuid(),
				...owner,
				password: await this.passwordUtility.hash(owner.password),
				role: 'global:owner',
			}),
		];

		userCreatePromises.push(
			this.userRepository.createUserWithProject({
				id: uuid(),
				...admin,
				password: await this.passwordUtility.hash(admin.password),
				role: 'global:admin',
			}),
		);

		for (const { password, ...payload } of members) {
			userCreatePromises.push(
				this.userRepository.createUserWithProject({
					id: uuid(),
					...payload,
					password: await this.passwordUtility.hash(password),
					role: 'global:member',
				}),
			);
		}

		await Promise.all(userCreatePromises);

		await this.settingsRepo.update(
			{ key: 'userManagement.isInstanceOwnerSetUp' },
			{ value: 'true' },
		);

		config.set('userManagement.isInstanceOwnerSetUp', true);
	}

	private async resetCache() {
		await this.cacheService.reset();
	}
}<|MERGE_RESOLUTION|>--- conflicted
+++ resolved
@@ -2,12 +2,8 @@
 import { v4 as uuid } from 'uuid';
 import config from '@/config';
 import { SettingsRepository } from '@db/repositories/settings.repository';
-<<<<<<< HEAD
-import { ActiveWorkflowRunner } from '@/ActiveWorkflowRunner';
-=======
 import { UserRepository } from '@db/repositories/user.repository';
 import { ActiveWorkflowManager } from '@/ActiveWorkflowManager';
->>>>>>> 695e7626
 import { MessageEventBus } from '@/eventbus/MessageEventBus/MessageEventBus';
 import { License } from '@/License';
 import { LICENSE_FEATURES, inE2ETests } from '@/constants';
@@ -18,12 +14,8 @@
 import { Push } from '@/push';
 import { CacheService } from '@/services/cache/cache.service';
 import { PasswordUtility } from '@/services/password.utility';
-<<<<<<< HEAD
-import { UserRepository } from '@/databases/repositories/user.repository';
-=======
 import Container from 'typedi';
 import { Logger } from '@/Logger';
->>>>>>> 695e7626
 
 if (!inE2ETests) {
 	Container.get(Logger).error('E2E endpoints only allowed during E2E tests');
@@ -99,12 +91,7 @@
 	constructor(
 		license: License,
 		private readonly settingsRepo: SettingsRepository,
-<<<<<<< HEAD
-		private readonly workflowRunner: ActiveWorkflowRunner,
-=======
-		private readonly userRepo: UserRepository,
 		private readonly workflowRunner: ActiveWorkflowManager,
->>>>>>> 695e7626
 		private readonly mfaService: MfaService,
 		private readonly cacheService: CacheService,
 		private readonly push: Push,

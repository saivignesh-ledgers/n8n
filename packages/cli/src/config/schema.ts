import { GlobalConfig } from '@n8n/config';
import { Container } from '@n8n/di';

export const schema = {
	executions: {
		mode: {
			doc: 'If it should run executions directly or via queue',
			format: ['regular', 'queue'] as const,
			default: 'regular',
			env: 'EXECUTIONS_MODE',
		},

		concurrency: {
			productionLimit: {
				doc: "Max production executions allowed to run concurrently, in main process for regular mode and in worker for queue mode. Default for main mode is `-1` (disabled). Default for queue mode is taken from the worker's `--concurrency` flag.",
				format: Number,
				default: -1,
				env: 'N8N_CONCURRENCY_PRODUCTION_LIMIT',
			},
			evaluationLimit: {
				doc: 'Max evaluation executions allowed to run concurrently.',
				format: Number,
				default: -1,
				env: 'N8N_CONCURRENCY_EVALUATION_LIMIT',
			},
		},

		// A Workflow times out and gets canceled after this time (seconds).
		// If the workflow is executed in the main process a soft timeout
		// is executed (takes effect after the current node finishes).
		// If a workflow is running in its own process is a soft timeout
		// tried first, before killing the process after waiting for an
		// additional fifth of the given timeout duration.
		//
		// To deactivate timeout set it to -1
		//
		// Timeout is currently not activated by default which will change
		// in a future version.
		timeout: {
			doc: 'Max run time (seconds) before stopping the workflow execution',
			format: Number,
			default: -1,
			env: 'EXECUTIONS_TIMEOUT',
		},
		maxTimeout: {
			doc: 'Max execution time (seconds) that can be set for a workflow individually',
			format: Number,
			default: 3600,
			env: 'EXECUTIONS_TIMEOUT_MAX',
		},

		// If a workflow executes all the data gets saved by default. This
		// could be a problem when a workflow gets executed a lot and processes
		// a lot of data. To not exceed the database's capacity it is possible to
		// prune the database regularly or to not save the execution at all.
		// Depending on if the execution did succeed or error a different
		// save behaviour can be set.
		saveDataOnError: {
			doc: 'What workflow execution data to save on error',
			format: ['all', 'none'] as const,
			default: 'all',
			env: 'EXECUTIONS_DATA_SAVE_ON_ERROR',
		},
		saveDataOnSuccess: {
			doc: 'What workflow execution data to save on success',
			format: ['all', 'none'] as const,
			default: 'all',
			env: 'EXECUTIONS_DATA_SAVE_ON_SUCCESS',
		},
		saveExecutionProgress: {
			doc: 'Whether or not to save progress for each node executed',
			format: Boolean,
			default: false,
			env: 'EXECUTIONS_DATA_SAVE_ON_PROGRESS',
		},

		// If the executions of workflows which got started via the editor
		// should be saved. By default they will not be saved as this runs
		// are normally only for testing and debugging. This setting can
		// also be overwritten on a per workflow basis in the workflow settings
		// in the editor.
		saveDataManualExecutions: {
			doc: 'Save data of executions when started manually via editor',
			format: Boolean,
			default: true,
			env: 'EXECUTIONS_DATA_SAVE_MANUAL_EXECUTIONS',
		},

		queueRecovery: {
			interval: {
				doc: 'How often (minutes) to check for queue recovery',
				format: Number,
				default: 180,
				env: 'N8N_EXECUTIONS_QUEUE_RECOVERY_INTERVAL',
			},
			batchSize: {
				doc: 'Size of batch of executions to check for queue recovery',
				format: Number,
				default: 100,
				env: 'N8N_EXECUTIONS_QUEUE_RECOVERY_BATCH',
			},
		},
	},

	ssl_key: {
		format: String,
		default: '',
		env: 'N8N_SSL_KEY',
		doc: 'SSL Key for HTTPS Protocol',
	},
	ssl_cert: {
		format: String,
		default: '',
		env: 'N8N_SSL_CERT',
		doc: 'SSL Cert for HTTPS Protocol',
	},
	editorBaseUrl: {
		format: String,
		default: '',
		env: 'N8N_EDITOR_BASE_URL',
		doc: 'Public URL where the editor is accessible. Also used for emails sent from n8n.',
	},

	userManagement: {
		jwtSecret: {
			doc: 'Set a specific JWT secret (optional - n8n can generate one)', // Generated @ start.ts
			format: String,
			default: '',
			env: 'N8N_USER_MANAGEMENT_JWT_SECRET',
		},
		jwtSessionDurationHours: {
			doc: 'Set a specific expiration date for the JWTs in hours.',
			format: Number,
			default: 168,
			env: 'N8N_USER_MANAGEMENT_JWT_DURATION_HOURS',
		},
		jwtRefreshTimeoutHours: {
			doc: 'How long before the JWT expires to automatically refresh it. 0 means 25% of N8N_USER_MANAGEMENT_JWT_DURATION_HOURS. -1 means it will never refresh, which forces users to login again after the defined period in N8N_USER_MANAGEMENT_JWT_DURATION_HOURS.',
			format: Number,
			default: 0,
			env: 'N8N_USER_MANAGEMENT_JWT_REFRESH_TIMEOUT_HOURS',
		},

		/**
		 * @important Do not remove until after cloud hooks are updated to stop using convict config.
		 */
		isInstanceOwnerSetUp: {
			// n8n loads this setting from DB on startup
			doc: "Whether the instance owner's account has been set up",
			format: Boolean,
			default: false,
		},

		authenticationMethod: {
			doc: 'How to authenticate users (e.g. "email", "ldap", "saml")',
			format: ['email', 'ldap', 'saml'] as const,
			default: 'email',
		},
	},

	externalFrontendHooksUrls: {
		doc: 'URLs to external frontend hooks files, ; separated',
		format: String,
		default: '',
		env: 'EXTERNAL_FRONTEND_HOOKS_URLS',
	},

	deployment: {
		type: {
			format: String,
			default: 'default',
			env: 'N8N_DEPLOYMENT_TYPE',
		},
	},

	mfa: {
		enabled: {
			format: Boolean,
			default: true,
			doc: 'Whether to enable MFA feature in instance.',
			env: 'N8N_MFA_ENABLED',
		},
	},

	sso: {
		justInTimeProvisioning: {
			format: Boolean,
			default: true,
			doc: 'Whether to automatically create users when they login via SSO.',
		},
		redirectLoginToSso: {
			format: Boolean,
			default: true,
			doc: 'Whether to automatically redirect users from login dialog to initialize SSO flow.',
		},
		saml: {
			loginEnabled: {
				format: Boolean,
				default: false,
				doc: 'Whether to enable SAML SSO.',
			},
			loginLabel: {
				format: String,
				default: '',
			},
		},
		ldap: {
			loginEnabled: {
				format: Boolean,
				default: false,
			},
			loginLabel: {
				format: String,
				default: '',
			},
		},
	},

	hiringBanner: {
		enabled: {
			doc: 'Whether hiring banner in browser console is enabled.',
			format: Boolean,
			default: true,
			env: 'N8N_HIRING_BANNER_ENABLED',
		},
	},

	personalization: {
		enabled: {
			doc: 'Whether personalization is enabled.',
			format: Boolean,
			default: true,
			env: 'N8N_PERSONALIZATION_ENABLED',
		},
	},

	defaultLocale: {
		doc: 'Default locale for the UI',
		format: String,
		default: 'en',
		env: 'N8N_DEFAULT_LOCALE',
	},

	hideUsagePage: {
		format: Boolean,
		default: false,
		env: 'N8N_HIDE_USAGE_PAGE',
		doc: 'Hide or show the usage page',
	},

	redis: {
		prefix: {
			doc: 'Prefix for all n8n related keys',
			format: String,
			default: 'n8n',
			env: 'N8N_REDIS_KEY_PREFIX',
		},
	},

	/**
	 * @important Do not remove until after cloud hooks are updated to stop using convict config.
	 */
	endpoints: {
		rest: {
			format: String,
			default: Container.get(GlobalConfig).endpoints.rest,
		},
	},

	/**
	 * @important Do not remove until after cloud hooks are updated to stop using convict config.
	 */
	ai: {
		enabled: {
			doc: 'Whether AI features are enabled',
			format: Boolean,
			default: false,
			env: 'N8N_AI_ENABLED',
		},
	},

<<<<<<< HEAD
	workflowHistory: {
		enabled: {
			doc: 'Whether to save workflow history versions',
			format: Boolean,
			default: true,
			env: 'N8N_WORKFLOW_HISTORY_ENABLED',
		},

		pruneTime: {
			doc: 'Time (in hours) to keep workflow history versions for',
			format: Number,
			default: -1,
			env: 'N8N_WORKFLOW_HISTORY_PRUNE_TIME',
=======
	expression: {
		evaluator: {
			doc: 'Expression evaluator to use',
			format: ['tmpl', 'tournament'] as const,
			default: 'tournament',
			env: 'N8N_EXPRESSION_EVALUATOR',
		},
		reportDifference: {
			doc: 'Whether to report differences in the evaluator outputs',
			format: Boolean,
			default: false,
			env: 'N8N_EXPRESSION_REPORT_DIFFERENCE',
>>>>>>> 9e270cf7
		},
	},

	proxy_hops: {
		format: Number,
		default: 0,
		env: 'N8N_PROXY_HOPS',
		doc: 'Number of reverse-proxies n8n is running behind',
	},

	logs_view: {
		enabled: {
			format: Boolean,
			default: false,
			env: 'N8N_ENABLE_LOGS_VIEW',
			doc: 'Temporary env variable to enable logs view',
		},
	},
};<|MERGE_RESOLUTION|>--- conflicted
+++ resolved
@@ -279,37 +279,6 @@
 		},
 	},
 
-<<<<<<< HEAD
-	workflowHistory: {
-		enabled: {
-			doc: 'Whether to save workflow history versions',
-			format: Boolean,
-			default: true,
-			env: 'N8N_WORKFLOW_HISTORY_ENABLED',
-		},
-
-		pruneTime: {
-			doc: 'Time (in hours) to keep workflow history versions for',
-			format: Number,
-			default: -1,
-			env: 'N8N_WORKFLOW_HISTORY_PRUNE_TIME',
-=======
-	expression: {
-		evaluator: {
-			doc: 'Expression evaluator to use',
-			format: ['tmpl', 'tournament'] as const,
-			default: 'tournament',
-			env: 'N8N_EXPRESSION_EVALUATOR',
-		},
-		reportDifference: {
-			doc: 'Whether to report differences in the evaluator outputs',
-			format: Boolean,
-			default: false,
-			env: 'N8N_EXPRESSION_REPORT_DIFFERENCE',
->>>>>>> 9e270cf7
-		},
-	},
-
 	proxy_hops: {
 		format: Number,
 		default: 0,

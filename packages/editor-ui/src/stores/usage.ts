import { computed, reactive } from 'vue';
import { defineStore } from 'pinia';
import { UsageState } from '@/Interface';
import { activateLicenseKey, getLicense, renewLicense } from '@/api/usage';
import { useRootStore } from '@/stores/n8nRootStore';
import { useSettingsStore } from '@/stores/settings';
import { useUsersStore } from '@/stores/users';
<<<<<<< HEAD
import { i18n } from '@/plugins/i18n';
=======
>>>>>>> 335d7478

export type UsageTelemetry = {
	instance_id: string;
	action: 'view_plans' | 'manage_plan' | 'add_activation_key';
	plan_name_current: string;
	usage: number;
	quota: number;
};

const DEFAULT_PLAN_NAME = 'Community';
const DEFAULT_STATE: UsageState = {
	loading: true,
<<<<<<< HEAD
	error: null,
	success: null,
=======
>>>>>>> 335d7478
	data: {
		usage: {
			executions: {
				limit: -1,
				value: 0,
				warningThreshold: 0.8,
			},
		},
		license: {
			planId: '',
			planName: DEFAULT_PLAN_NAME,
		},
	},
};

export const useUsageStore = defineStore('usage', () => {
	const rootStore = useRootStore();
	const settingsStore = useSettingsStore();
	const usersStore = useUsersStore();

	const state = reactive<UsageState>(DEFAULT_STATE);

	const planName = computed(() => state.data.license.planName || DEFAULT_PLAN_NAME);
	const planId = computed(() => state.data.license.planId);
	const executionLimit = computed(() => state.data.usage.executions.limit);
	const executionCount = computed(() => state.data.usage.executions.value);
	const executionPercentage = computed(() => (executionCount.value / executionLimit.value) * 100);
	const instanceId = computed(() => settingsStore.settings.instanceId);
	const managementToken = computed(() => state.data.managementToken);
	const appVersion = computed(() => settingsStore.settings.versionCli);
	const commonSubscriptionAppUrlQueryParams = computed(
		() => `instanceid=${instanceId.value}&version=${appVersion.value}`,
	);
	const subscriptionAppUrl = computed(() =>
		settingsStore.settings.license.environment === 'production'
			? 'https://subscription.n8n.io'
			: 'https://staging-subscription.n8n.io',
	);
<<<<<<< HEAD
	const resetErrorAndSuccess = () => {
		state.error = null;
		state.success = null;
	};
=======
>>>>>>> 335d7478

	const setLoading = (loading: boolean) => {
		state.loading = loading;
	};

	const setData = (data: UsageState['data']) => {
		state.data = data;
	};

	const getLicenseInfo = async () => {
<<<<<<< HEAD
		resetErrorAndSuccess();
		try {
			const data = await getLicense(rootStore.getRestApiContext);
			setData(data);
		} catch (error) {
			if (!error.name) {
				error.name = i18n.baseText('settings.usageAndPlan.error');
			}
			state.error = error;
			throw Error(error);
		}
	};

	const activateLicense = async (activationKey: string) => {
		resetErrorAndSuccess();
		try {
			const data = await activateLicenseKey(rootStore.getRestApiContext, { activationKey });
			setData(data);
			state.success = {
				title: i18n.baseText('settings.usageAndPlan.license.activation.success.title'),
				message: i18n.baseText('settings.usageAndPlan.license.activation.success.message', {
					interpolate: {
						name: state.data.license.planName || DEFAULT_PLAN_NAME,
						type: planId.value
							? i18n.baseText('settings.usageAndPlan.plan')
							: i18n.baseText('settings.usageAndPlan.edition'),
					},
				}),
			};
			await settingsStore.getSettings();
		} catch (error) {
			error.name = i18n.baseText('settings.usageAndPlan.license.activation.error.title');
			state.error = error;
			throw Error(error);
		}
	};

	const refreshLicenseManagementToken = async () => {
		resetErrorAndSuccess();
		try {
			const data = await renewLicense(rootStore.getRestApiContext);
			setData(data);
		} catch (error) {
=======
		const data = await getLicense(rootStore.getRestApiContext);
		setData(data);
	};

	const activateLicense = async (activationKey: string) => {
		const data = await activateLicenseKey(rootStore.getRestApiContext, { activationKey });
		setData(data);
		await settingsStore.getSettings();
	};

	const refreshLicenseManagementToken = async () => {
		try {
			const data = await renewLicense(rootStore.getRestApiContext);
			setData(data);
		} catch (error) {
>>>>>>> 335d7478
			getLicenseInfo();
		}
	};

	return {
		setLoading,
		getLicenseInfo,
		setData,
		activateLicense,
		refreshLicenseManagementToken,
		planName,
		planId,
		executionLimit,
		executionCount,
		executionPercentage,
		instanceId,
		managementToken,
		appVersion,
		isCloseToLimit: computed(() =>
			state.data.usage.executions.limit < 0
				? false
				: executionCount.value / executionLimit.value >=
				  state.data.usage.executions.warningThreshold,
		),
		viewPlansUrl: computed(
			() => `${subscriptionAppUrl.value}?${commonSubscriptionAppUrlQueryParams.value}`,
		),
		managePlanUrl: computed(
			() =>
				`${subscriptionAppUrl.value}/manage?token=${managementToken.value}&${commonSubscriptionAppUrlQueryParams.value}`,
		),
		canUserActivateLicense: computed(() => usersStore.canUserActivateLicense),
		isLoading: computed(() => state.loading),
<<<<<<< HEAD
		error: computed(() => state.error),
		success: computed(() => state.success),
=======
>>>>>>> 335d7478
		telemetryPayload: computed<UsageTelemetry>(() => ({
			instance_id: instanceId.value,
			action: 'view_plans',
			plan_name_current: planName.value,
			usage: executionCount.value,
			quota: executionLimit.value,
		})),
	};
});<|MERGE_RESOLUTION|>--- conflicted
+++ resolved
@@ -5,10 +5,6 @@
 import { useRootStore } from '@/stores/n8nRootStore';
 import { useSettingsStore } from '@/stores/settings';
 import { useUsersStore } from '@/stores/users';
-<<<<<<< HEAD
-import { i18n } from '@/plugins/i18n';
-=======
->>>>>>> 335d7478
 
 export type UsageTelemetry = {
 	instance_id: string;
@@ -21,11 +17,6 @@
 const DEFAULT_PLAN_NAME = 'Community';
 const DEFAULT_STATE: UsageState = {
 	loading: true,
-<<<<<<< HEAD
-	error: null,
-	success: null,
-=======
->>>>>>> 335d7478
 	data: {
 		usage: {
 			executions: {
@@ -64,13 +55,6 @@
 			? 'https://subscription.n8n.io'
 			: 'https://staging-subscription.n8n.io',
 	);
-<<<<<<< HEAD
-	const resetErrorAndSuccess = () => {
-		state.error = null;
-		state.success = null;
-	};
-=======
->>>>>>> 335d7478
 
 	const setLoading = (loading: boolean) => {
 		state.loading = loading;
@@ -81,51 +65,6 @@
 	};
 
 	const getLicenseInfo = async () => {
-<<<<<<< HEAD
-		resetErrorAndSuccess();
-		try {
-			const data = await getLicense(rootStore.getRestApiContext);
-			setData(data);
-		} catch (error) {
-			if (!error.name) {
-				error.name = i18n.baseText('settings.usageAndPlan.error');
-			}
-			state.error = error;
-			throw Error(error);
-		}
-	};
-
-	const activateLicense = async (activationKey: string) => {
-		resetErrorAndSuccess();
-		try {
-			const data = await activateLicenseKey(rootStore.getRestApiContext, { activationKey });
-			setData(data);
-			state.success = {
-				title: i18n.baseText('settings.usageAndPlan.license.activation.success.title'),
-				message: i18n.baseText('settings.usageAndPlan.license.activation.success.message', {
-					interpolate: {
-						name: state.data.license.planName || DEFAULT_PLAN_NAME,
-						type: planId.value
-							? i18n.baseText('settings.usageAndPlan.plan')
-							: i18n.baseText('settings.usageAndPlan.edition'),
-					},
-				}),
-			};
-			await settingsStore.getSettings();
-		} catch (error) {
-			error.name = i18n.baseText('settings.usageAndPlan.license.activation.error.title');
-			state.error = error;
-			throw Error(error);
-		}
-	};
-
-	const refreshLicenseManagementToken = async () => {
-		resetErrorAndSuccess();
-		try {
-			const data = await renewLicense(rootStore.getRestApiContext);
-			setData(data);
-		} catch (error) {
-=======
 		const data = await getLicense(rootStore.getRestApiContext);
 		setData(data);
 	};
@@ -141,7 +80,6 @@
 			const data = await renewLicense(rootStore.getRestApiContext);
 			setData(data);
 		} catch (error) {
->>>>>>> 335d7478
 			getLicenseInfo();
 		}
 	};
@@ -175,11 +113,6 @@
 		),
 		canUserActivateLicense: computed(() => usersStore.canUserActivateLicense),
 		isLoading: computed(() => state.loading),
-<<<<<<< HEAD
-		error: computed(() => state.error),
-		success: computed(() => state.success),
-=======
->>>>>>> 335d7478
 		telemetryPayload: computed<UsageTelemetry>(() => ({
 			instance_id: instanceId.value,
 			action: 'view_plans',

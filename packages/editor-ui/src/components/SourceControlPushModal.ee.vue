--- conflicted
+++ resolved
@@ -8,12 +8,8 @@
 import { useI18n, useLoadingService, useToast } from '@/composables';
 import { useSourceControlStore } from '@/stores/sourceControl.store';
 import { useUIStore } from '@/stores';
-<<<<<<< HEAD
 import { useRoute } from 'vue-router';
-=======
-import { useRoute } from 'vue-router/composables';
 import dateformat from 'dateformat';
->>>>>>> b69d20c1
 
 const props = defineProps({
 	data: {

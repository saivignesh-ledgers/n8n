--- conflicted
+++ resolved
@@ -18,25 +18,6 @@
 </template>
 
 <script setup lang="ts">
-<<<<<<< HEAD
-import { useRouter } from 'vue-router';
-import type { BaseTextKey } from '@/plugins/i18n';
-
-const props = defineProps<{
-	messageKey: BaseTextKey;
-	errorCode?: number;
-	redirectTextKey: BaseTextKey;
-	redirectPage?: string;
-}>();
-
-const router = useRouter();
-
-const onButtonClick = () => {
-	if (props.redirectPage) {
-		void router.push({ name: props.redirectPage });
-	}
-};
-=======
 import type { BaseTextKey } from '@/plugins/i18n';
 import { useRouter } from 'vue-router';
 import { VIEWS } from '@/constants';
@@ -52,7 +33,6 @@
 function onButtonClick() {
 	void router.push({ name: props.redirectPage ?? VIEWS.HOMEPAGE });
 }
->>>>>>> e84d2538
 </script>
 
 <style lang="scss" module>
